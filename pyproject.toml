[build-system]
requires = ["poetry-core", "setuptools", "wheel"]
build-backend = "poetry.core.masonry.api"

[tool.poetry]
name = "r2r"
<<<<<<< HEAD
version = "0.1.36"
=======
version = "0.2.07"
>>>>>>> eabf9009
description = "SciPhi R2R"
authors = ["Owen Colegrove <owen@sciphi.ai>"]
license = "MIT"
readme = "README.md"
include = ["config.json"]

[tool.poetry.dependencies]
# Python Versions
python = ">=3.9,<3.13"

# Required dependencies

# python
pydantic = "^2.6.3"
python-dotenv = "^1.0.1"
python-multipart = "^0.0.9"

# infrastructure
fastapi = "^0.109.2"
fire = "^0.5.0"
gunicorn = "^21.2.0"
psycopg2-binary = {version = "^2.9.9", optional = true}
requests = "^2.31.0"
types-requests = "^2.31.0"
uvicorn = "^0.27.0.post1"

# ingestion
boto3 = {version = "^1.34.71", optional = true}
bs4 = "^0.0.2"
openpyxl = "^3.1.2"
markdown = "^3.6"
pypdf = "^4.2.0"
python-pptx = "^0.6.23"
python-docx = "^1.1.0"

# embedding providers
tiktoken = {version = "^0.5.2", optional = true}
sentence-transformers = {version = "^2.7.0", optional = true}

# vector db providers
vecs = "^0.4.0"
qdrant_client = {version = "^1.7.0", optional = true}

# llm providers
litellm = "^1.35.18"
openai = "^1.11.1"
llama-cpp-python = {version = "^0.2.57", optional = true}

# eval providers
deepeval = {version ="^0.20.88", optional = true}
parea-ai = {version = "^0.2.86", optional = true}

# integrations
ionic-api-sdk = {version = "0.9.3", optional = true}
exa-py = {version = "^1.0.9", optional = true}
pymilvus = "^2.4.3"

[tool.poetry.extras]
all = ["tiktoken", "datasets", "qdrant_client", "psycopg2-binary", "sentry-sdk", "parea-ai", "boto3", "exa-py", "llama-cpp-python", "ionic-api-sdk"]
deepeval = ["deepeval"]
eval = ["parea-ai"]
exa = ["exa-py"]
ionic = ["ionic-api-sdk"]
<<<<<<< HEAD
local-llm = ["llama-cpp-python", "sentence-transformers"]
postgres = ["psycopg2-binary"]
qdrant = ["qdrant_client"]
reducto = ["boto3"]
sentence-transformers-only = ["sentence-transformers"]
=======
local-llm = ["llama-cpp-python"]
local-embedding = ["sentence-transformers"]
>>>>>>> eabf9009

[tool.poetry.group.dev.dependencies]
black = "^24.3.0"
flake8 = "6.1.0"
isort = "5.12.0"
mypy = "^1.5.1"

[tool.black]
line-length = 79

[tool.mypy]
ignore_missing_imports = true
exclude = 'playground/.*|deprecated/.*|dump/.*|docs/source|vecs/*'

[[tool.mypy.overrides]]
module = "yaml"
ignore_missing_imports = true<|MERGE_RESOLUTION|>--- conflicted
+++ resolved
@@ -4,11 +4,7 @@
 
 [tool.poetry]
 name = "r2r"
-<<<<<<< HEAD
-version = "0.1.36"
-=======
 version = "0.2.07"
->>>>>>> eabf9009
 description = "SciPhi R2R"
 authors = ["Owen Colegrove <owen@sciphi.ai>"]
 license = "MIT"
@@ -23,26 +19,30 @@
 
 # python
 pydantic = "^2.6.3"
-python-dotenv = "^1.0.1"
 python-multipart = "^0.0.9"
 
 # infrastructure
 fastapi = "^0.109.2"
 fire = "^0.5.0"
 gunicorn = "^21.2.0"
-psycopg2-binary = {version = "^2.9.9", optional = true}
 requests = "^2.31.0"
 types-requests = "^2.31.0"
 uvicorn = "^0.27.0.post1"
 
+# TODO - Make some of these optional
+# async db providers
+aiosqlite = "^0.20.0"
+asyncpg = "^0.29.0"
+redis = "^5.0.4"
+
 # ingestion
-boto3 = {version = "^1.34.71", optional = true}
 bs4 = "^0.0.2"
 openpyxl = "^3.1.2"
 markdown = "^3.6"
 pypdf = "^4.2.0"
 python-pptx = "^0.6.23"
 python-docx = "^1.1.0"
+nest-asyncio = "^1.6.0"
 
 # embedding providers
 tiktoken = {version = "^0.5.2", optional = true}
@@ -50,44 +50,33 @@
 
 # vector db providers
 vecs = "^0.4.0"
-qdrant_client = {version = "^1.7.0", optional = true}
+qdrant_client = {version = "^1.7.0"}
 
 # llm providers
 litellm = "^1.35.18"
 openai = "^1.11.1"
 llama-cpp-python = {version = "^0.2.57", optional = true}
 
-# eval providers
-deepeval = {version ="^0.20.88", optional = true}
-parea-ai = {version = "^0.2.86", optional = true}
-
 # integrations
 ionic-api-sdk = {version = "0.9.3", optional = true}
 exa-py = {version = "^1.0.9", optional = true}
-pymilvus = "^2.4.3"
 
 [tool.poetry.extras]
-all = ["tiktoken", "datasets", "qdrant_client", "psycopg2-binary", "sentry-sdk", "parea-ai", "boto3", "exa-py", "llama-cpp-python", "ionic-api-sdk"]
-deepeval = ["deepeval"]
-eval = ["parea-ai"]
+all = ["tiktoken", "qdrant_client", "llama-cpp-python", "sentence-transformers"]
 exa = ["exa-py"]
 ionic = ["ionic-api-sdk"]
-<<<<<<< HEAD
-local-llm = ["llama-cpp-python", "sentence-transformers"]
-postgres = ["psycopg2-binary"]
-qdrant = ["qdrant_client"]
-reducto = ["boto3"]
-sentence-transformers-only = ["sentence-transformers"]
-=======
 local-llm = ["llama-cpp-python"]
 local-embedding = ["sentence-transformers"]
->>>>>>> eabf9009
 
 [tool.poetry.group.dev.dependencies]
 black = "^24.3.0"
 flake8 = "6.1.0"
 isort = "5.12.0"
 mypy = "^1.5.1"
+pytest = "^8.2.0"
+pytest-asyncio = "^0.23.6"
+pytest-dependency = "^0.6.0"
+pytest-mock = "^3.14.0"
 
 [tool.black]
 line-length = 79
