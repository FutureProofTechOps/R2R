[build-system]
requires = ["poetry-core", "setuptools", "wheel"]
build-backend = "poetry.core.masonry.api"

[tool.poetry]
name = "r2r"
<<<<<<< HEAD
version = "0.2.42"
=======
version = "0.2.41"
>>>>>>> cd91aca7
description = "SciPhi R2R"
authors = ["Owen Colegrove <owen@sciphi.ai>"]
license = "MIT"
readme = "README.md"
include = ["config.json"]

[tool.poetry.dependencies]
# Python Versions
python = ">=3.9,<3.13"

# Required dependencies

# python
pydantic = "^2.6.3"
python-multipart = "^0.0.9"

# infrastructure
fastapi = "^0.109.2"
fire = "^0.5.0"
gunicorn = "^21.2.0"
requests = "^2.31.0"
types-requests = "^2.31.0"
uvicorn = "^0.27.0.post1"

# TODO - Make some of these optional
# async db providers
aiosqlite = "^0.20.0"
asyncpg = "^0.29.0"
redis = "^5.0.4"

# ingestion
bs4 = "^0.0.2"
openpyxl = "^3.1.2"
markdown = "^3.6"
pypdf = "^4.2.0"
python-pptx = "^0.6.23"
python-docx = "^1.1.0"
nest-asyncio = "^1.6.0"
opencv-python = { version = "^4.10.0.82", optional = true }
moviepy = { version = "^1.0.3", optional = true }

# embedding providers
tiktoken = {version = "^0.5.2", optional = true}
sentence-transformers = {version = "^2.7.0", optional = true}

# vector db providers
vecs = "^0.4.0"

# llm providers
litellm = "^1.35.18"
openai = "^1.11.1"

# integrations
dateutils = "^0.6.12"
fsspec = "^2024.6.0"
posthog = "^3.5.0"
sqlalchemy = "^2.0.30"
ollama = "^0.2.1"
neo4j = {version = "^5.21.0", optional = true}

[tool.poetry.extras]
all = ["tiktoken", "sentence-transformers", "neo4j", "moviepy", "opencv-python"]
kg = ["neo4j"]
local-embedding = ["sentence-transformers"]
ingest-movies = ["moviepy", "opencv-python"]

[tool.poetry.group.dev.dependencies]
black = "^24.3.0"
codecov = "^2.1.13"
flake8 = "6.1.0"
isort = "5.12.0"
mypy = "^1.5.1"
pre-commit = "^2.9"
pytest = "^8.2.0"
pytest-asyncio = "^0.23.6"
pytest-dependency = "^0.6.0"
pytest-mock = "^3.14.0"
pytest-cov = "^5.0.0"

[tool.black]
line-length = 79

[tool.mypy]
ignore_missing_imports = true
exclude = 'playground/.*|deprecated/.*|dump/.*|docs/source|vecs/*'

[[tool.mypy.overrides]]
module = "yaml"
ignore_missing_imports = true

[tool.pytest.ini_options]
addopts = "--cov=r2r --cov-report=term-missing --cov-report=xml"
testpaths = [
    "tests",
]<|MERGE_RESOLUTION|>--- conflicted
+++ resolved
@@ -3,12 +3,7 @@
 build-backend = "poetry.core.masonry.api"
 
 [tool.poetry]
-name = "r2r"
-<<<<<<< HEAD
 version = "0.2.42"
-=======
-version = "0.2.41"
->>>>>>> cd91aca7
 description = "SciPhi R2R"
 authors = ["Owen Colegrove <owen@sciphi.ai>"]
 license = "MIT"
