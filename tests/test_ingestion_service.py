import io
import uuid
from datetime import datetime
from unittest.mock import AsyncMock, MagicMock, Mock

import pytest
from fastapi import UploadFile

from r2r.base import (
    Document,
    DocumentInfo,
    R2RDocumentProcessingError,
    R2RException,
    generate_id_from_label,
)
from r2r.main import R2RPipelines, R2RProviders
from r2r.main.services.ingestion_service import IngestionService


<<<<<<< HEAD
=======
@pytest.fixture(scope="session", autouse=True)
def event_loop_policy():
    asyncio.set_event_loop_policy(asyncio.DefaultEventLoopPolicy())


@pytest.fixture(scope="function", autouse=True)
async def cleanup_tasks():
    yield
    tasks = [t for t in asyncio.all_tasks() if t is not asyncio.current_task()]
    [task.cancel() for task in tasks]
    await asyncio.gather(*tasks, return_exceptions=True)


>>>>>>> a278f9a3
@pytest.fixture
def mock_vector_db():
    mock_db = MagicMock()
    mock_db.get_documents_overview.return_value = []  # Default to empty list
    return mock_db


@pytest.fixture
def mock_embedding_model():
    return Mock()


@pytest.fixture
def ingestion_service(mock_vector_db, mock_embedding_model):
    config = MagicMock()
    config.app.get.return_value = 32  # Default max file size
    providers = Mock(spec=R2RProviders)
    providers.database = mock_vector_db
    providers.embedding_model = mock_embedding_model
    pipelines = Mock(spec=R2RPipelines)
    pipelines.ingestion_pipeline = AsyncMock()
    pipelines.ingestion_pipeline.run.return_value = {
        "embedding_pipeline_output": []
    }
    run_manager = Mock()
    logging_connection = Mock()

    service = IngestionService(
        config, providers, pipelines, run_manager, logging_connection
    )
    return service


@pytest.mark.asyncio
async def test_ingest_single_document(ingestion_service, mock_vector_db):
    document = Document(
        id=generate_id_from_label("test_id"),
        data="Test content",
        type="txt",
        metadata={},
    )

    ingestion_service.pipelines.ingestion_pipeline.run.return_value = {
        "embedding_pipeline_output": [(document.id, None)]
    }
    mock_vector_db.get_documents_overview.return_value = (
        []
    )  # No existing documents

    result = await ingestion_service.ingest_documents([document])

    assert result["processed_documents"] == [
        f"Document '{document.id}' processed successfully."
    ]
    assert not result["failed_documents"]
    assert not result["skipped_documents"]


@pytest.mark.asyncio
async def test_ingest_duplicate_document(ingestion_service, mock_vector_db):
    document = Document(
        id=generate_id_from_label("test_id"),
        data="Test content",
        type="txt",
        metadata={},
    )
    mock_vector_db.get_documents_overview.return_value = [
        DocumentInfo(
            document_id=document.id,
            version="v0",
            size_in_bytes=len(document.data),
            metadata={},
            title=str(document.id),
            user_id=None,
            created_at=datetime.now(),
            updated_at=datetime.now(),
            status="success",
        )
    ]

    with pytest.raises(R2RException) as exc_info:
        await ingestion_service.ingest_documents([document])

    assert (
        f"Document with ID {document.id} was already successfully processed"
        in str(exc_info.value)
    )


@pytest.mark.asyncio
async def test_ingest_file(ingestion_service):
    file_content = b"Test content"
    file_mock = UploadFile(filename="test.txt", file=io.BytesIO(file_content))
    file_mock.file.seek(0)
    file_mock.size = len(file_content)  # Set file size manually

    ingestion_service.pipelines.ingestion_pipeline.run.return_value = {
        "embedding_pipeline_output": [
            (generate_id_from_label("test.txt"), None)
        ]
    }

    result = await ingestion_service.ingest_files([file_mock])

    assert len(result["processed_documents"]) == 1
    assert not result["failed_documents"]
    assert not result["skipped_documents"]


@pytest.mark.asyncio
async def test_ingest_mixed_success_and_failure(
    ingestion_service, mock_vector_db
):
    documents = [
        Document(
            id=generate_id_from_label("success_id"),
            data="Success content",
            type="txt",
            metadata={},
        ),
        Document(
            id=generate_id_from_label("failure_id"),
            data="Failure content",
            type="txt",
            metadata={},
        ),
    ]

    ingestion_service.pipelines.ingestion_pipeline.run.return_value = {
        "embedding_pipeline_output": [
            (
                documents[0].id,
                f"Processed 1 vectors for document {documents[0].id}.",
            ),
            (
                documents[1].id,
                R2RDocumentProcessingError(
                    error_message="Embedding failed",
                    document_id=documents[1].id,
                ),
            ),
        ]
    }

    result = await ingestion_service.ingest_documents(documents)

    assert len(result["processed_documents"]) == 1
    assert len(result["failed_documents"]) == 1
    assert str(documents[0].id) in result["processed_documents"][0]
    assert str(documents[1].id) in result["failed_documents"][0]
    assert "Embedding failed" in result["failed_documents"][0]

    assert mock_vector_db.upsert_documents_overview.call_count == 2
    upserted_docs = mock_vector_db.upsert_documents_overview.call_args[0][0]
    assert len(upserted_docs) == 2
    assert upserted_docs[0].document_id == documents[0].id
    assert upserted_docs[0].status == "success"
    assert upserted_docs[1].document_id == documents[1].id
    assert upserted_docs[1].status == "failure"


@pytest.mark.asyncio
async def test_ingest_unsupported_file_type(ingestion_service):
    file_mock = UploadFile(
        filename="test.unsupported", file=io.BytesIO(b"Test content")
    )
    file_mock.file.seek(0)
    file_mock.size = 12  # Set file size manually

    with pytest.raises(R2RException) as exc_info:
        await ingestion_service.ingest_files([file_mock])

    assert "is not a valid DocumentType" in str(exc_info.value)


@pytest.mark.asyncio
async def test_ingest_large_file(ingestion_service):
    large_content = b"Large content" * 1000000  # 12MB content
    file_mock = UploadFile(
        filename="large_file.txt", file=io.BytesIO(large_content)
    )
    file_mock.file.seek(0)
    file_mock.size = len(large_content)  # Set file size manually

    ingestion_service.config.app.get.return_value = (
        10  # Set max file size to 10MB
    )

    with pytest.raises(R2RException) as exc_info:
        await ingestion_service.ingest_files([file_mock])

    assert "File size exceeds maximum allowed size" in str(exc_info.value)


# @pytest.mark.asyncio
# async def test_concurrent_ingestion(ingestion_service, mock_vector_db):
#     document = Document(id=generate_id_from_label("test_id"), data="Test content", type="txt", metadata={})

#     async def ingestion_task():
#         return await ingestion_service.ingest_documents([document])

#     # Simulate concurrent ingestion attempts
#     results = await asyncio.gather(ingestion_task(), ingestion_task(), ingestion_task())

#     # Check that only one ingestion succeeded and others were skipped
#     assert sum(len(r["processed_documents"]) for r in results) == 1
#     assert sum(len(r["skipped_documents"]) for r in results) == 2


@pytest.mark.asyncio
async def test_partial_ingestion_success(ingestion_service, mock_vector_db):
    documents = [
        Document(
            id=generate_id_from_label("success_1"),
            data="Success content 1",
            type="txt",
            metadata={},
        ),
        Document(
            id=generate_id_from_label("fail"),
            data="Fail content",
            type="txt",
            metadata={},
        ),
        Document(
            id=generate_id_from_label("success_2"),
            data="Success content 2",
            type="txt",
            metadata={},
        ),
    ]

    ingestion_service.pipelines.ingestion_pipeline.run.return_value = {
        "embedding_pipeline_output": [
            (documents[0].id, None),
            (
                documents[1].id,
                R2RDocumentProcessingError(
                    error_message="Embedding failed",
                    document_id=documents[1].id,
                ),
            ),
            (documents[2].id, None),
        ]
    }

    result = await ingestion_service.ingest_documents(documents)

    assert len(result["processed_documents"]) == 2
    assert len(result["failed_documents"]) == 1
    assert str(documents[1].id) in result["failed_documents"][0]


@pytest.mark.asyncio
async def test_version_increment(ingestion_service, mock_vector_db):
    document = Document(
        id=generate_id_from_label("test_id"),
        data="Test content",
        type="txt",
        metadata={},
    )
    mock_vector_db.get_documents_overview.return_value = [
        DocumentInfo(
            document_id=document.id,
            version="v2",
            status="success",
            size_in_bytes=0,
            metadata={},
        )
    ]

    file_mock = UploadFile(
        filename="test.txt", file=io.BytesIO(b"Updated content")
    )
    await ingestion_service.update_files([file_mock], [document.id])

    calls = mock_vector_db.upsert_documents_overview.call_args_list
    assert len(calls) == 2
    assert calls[1][0][0][0].version == "v3"


@pytest.mark.asyncio
async def test_process_ingestion_results_error_handling(ingestion_service):
    document_infos = [
        DocumentInfo(
            document_id=uuid.uuid4(),
            version="v0",
            status="processing",
            size_in_bytes=0,
            metadata={},
        )
    ]
    ingestion_results = {
        "embedding_pipeline_output": [
            (
                document_infos[0].document_id,
                R2RDocumentProcessingError(
                    "Unexpected error",
                    document_id=document_infos[0].document_id,
                ),
            )
        ]
    }

    result = ingestion_service._process_ingestion_results(
        ingestion_results,
        document_infos,
        [],
        {document_infos[0].document_id: "test"},
    )

    assert len(result["failed_documents"]) == 1
    assert "Unexpected error" in result["failed_documents"][0]


@pytest.mark.asyncio
async def test_file_size_limit_edge_cases(ingestion_service):
    ingestion_service.config.app.get.return_value = 1  # 1MB limit

    just_under_limit = b"x" * (1024 * 1024 - 1)
    at_limit = b"x" * (1024 * 1024)
    over_limit = b"x" * (1024 * 1024 + 1)

    file_under = UploadFile(
        filename="under.txt",
        file=io.BytesIO(just_under_limit),
        size=1024 * 1024 - 1,
    )
    file_at = UploadFile(
        filename="at.txt", file=io.BytesIO(at_limit), size=1024 * 1024
    )
    file_over = UploadFile(
        filename="over.txt", file=io.BytesIO(over_limit), size=1024 * 1024 + 1
    )

    await ingestion_service.ingest_files([file_under])  # Should succeed
    await ingestion_service.ingest_files([file_at])  # Should succeed

    with pytest.raises(
        R2RException, match="File size exceeds maximum allowed size"
    ):
        await ingestion_service.ingest_files([file_over])


@pytest.mark.asyncio
async def test_document_status_update_after_ingestion(
    ingestion_service, mock_vector_db
):
    document = Document(
        id=generate_id_from_label("test_id"),
        data="Test content",
        type="txt",
        metadata={},
    )

    ingestion_service.pipelines.ingestion_pipeline.run.return_value = {
        "embedding_pipeline_output": [(document.id, None)]
    }
    mock_vector_db.get_documents_overview.return_value = (
        []
    )  # No existing documents

    await ingestion_service.ingest_documents([document])

    # Check that upsert_documents_overview was called twice
    assert mock_vector_db.upsert_documents_overview.call_count == 2

    # Check the second call to upsert_documents_overview (status update)
    second_call_args = mock_vector_db.upsert_documents_overview.call_args_list[
        1
    ][0][0]
    assert len(second_call_args) == 1
    assert second_call_args[0].document_id == document.id
    assert second_call_args[0].status == "success"<|MERGE_RESOLUTION|>--- conflicted
+++ resolved
@@ -1,3 +1,4 @@
+import asyncio
 import io
 import uuid
 from datetime import datetime
@@ -17,8 +18,6 @@
 from r2r.main.services.ingestion_service import IngestionService
 
 
-<<<<<<< HEAD
-=======
 @pytest.fixture(scope="session", autouse=True)
 def event_loop_policy():
     asyncio.set_event_loop_policy(asyncio.DefaultEventLoopPolicy())
@@ -32,7 +31,6 @@
     await asyncio.gather(*tasks, return_exceptions=True)
 
 
->>>>>>> a278f9a3
 @pytest.fixture
 def mock_vector_db():
     mock_db = MagicMock()
