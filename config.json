--- conflicted
+++ resolved
@@ -38,12 +38,7 @@
     "provider": "local"
   },
   "vector_database": {
-<<<<<<< HEAD
-    "provider": "local",
-    "collection_name": "demo_vecs_xyz_123_abc_456_789_111_000"
-=======
     "provider": "pgvector",
     "collection_name": "demo_vecs"
->>>>>>> 91daffb0
   }
 }