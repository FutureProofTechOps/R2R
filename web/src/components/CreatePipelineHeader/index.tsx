--- conflicted
+++ resolved
@@ -1,121 +1,3 @@
-<<<<<<< HEAD
-import React, { useEffect, useState } from 'react';
-import { createClient } from '@/utils/supabase/component';
-import { useAuth } from '@/context/authProvider';
-import { useRouter } from 'next/router';
-import { usePipelineContext } from '@/context/PipelineContext';
-import { useUpdatePipelineProp } from '@/hooks/useUpdatePipelineProp';
-import { Pipeline } from '@/types';
-
-import styles from './styles.module.scss';
-
-interface CreatePipelineHeaderProps {
-  onAddPipeline: (newPipeline: any) => void; // Adjust the type of newPipeline as needed
-}
-
-export const CreatePipelineHeader: React.FC<CreatePipelineHeaderProps> = ({
-  onAddPipeline,
-}) => {
-  const router = useRouter();
-  const { pipeline } = usePipelineContext();
-  const [isUpdateComplete, setIsUpdateComplete] = useState(false);
-  const updatePipelineProp = useUpdatePipelineProp(); // Moved to the top level
-
-  // Initialize state with default values
-  const [pipelineName, setPipelineName] = useState('');
-  const [repoUrl, setRepoUrl] = useState('');
-  const [localEndpoint, setLocalEndpoint] = useState('http://localhost:8000');
-
-  const supabase = createClient();
-  const { cloudMode } = useAuth();
-
-  useEffect(() => {
-    if (isUpdateComplete && pipeline && pipeline.id) {
-      console.log('Pipeline updated with id:', pipeline.id);
-      console.log('Pipeline Name:', pipeline.name);
-      console.log('Pipeline Endpoint:', pipeline.deployment_url);
-      console.log('Going to pipeline:', `/pipeline/${pipeline.id}`);
-
-      // Perform the navigation after logging
-      router.push(`/pipeline/${pipeline.id}`);
-    }
-  }, [isUpdateComplete, pipeline, router]);
-
-  const createPipeline = async () => {
-    // Add this line to get the setPipelineId function from the context
-    if (cloudMode === 'cloud') {
-      // Assuming you have a function to get the current session token
-      // This could be replaced with a context or global state retrieval
-      const session = await supabase.auth.getSession();
-      const token = session.data?.session?.access_token;
-
-      const response = await fetch('/api/create_pipeline', {
-        method: 'POST',
-        headers: {
-          'Content-Type': 'application/json',
-          Authorization: `Bearer ${token}`, // Include the authorization header
-        },
-        body: JSON.stringify({
-          pipeline_name: pipelineName,
-          repo_url: repoUrl,
-        }),
-      });
-
-      if (!response.ok) {
-        // Handle error
-        console.error('Failed to create pipeline');
-        return;
-      }
-
-      // Handle success
-      const data = await response.json();
-      const pipelineId = data.id;
-      router.push(`/pipeline/${pipelineId}`);
-    } else {
-      // Create a local pipeline
-      console.log('Creating a local pipeline with endpoint:', localEndpoint);
-      const pipelineId = Math.floor(Math.random() * 100000) + 1;
-
-      // Update pipeline properties
-      updatePipelineProp('id', pipelineId);
-      updatePipelineProp('name', pipelineName);
-      updatePipelineProp('deployment_url', localEndpoint);
-      updatePipelineProp('github_url', null); // Assuming 'null' is an acceptable value for this property
-      updatePipelineProp('status', 'running');
-
-      setIsUpdateComplete(true); // Indicate that update is complete
-    }
-  };
-
-  return (
-    <div className={styles.container}>
-      {/* <label htmlFor="pipelineName" style={{color: 'white'}}>Pipeline Name</label> */}
-      <input
-        style={{ color: 'black', borderRadius: '5px' }}
-        value={pipelineName}
-        placeholder="Pipeline Name"
-        onChange={(e) => setPipelineName(e.target.value)}
-      />
-      {/* <label htmlFor="repoUrl" style={{color: 'white'}}>Github Repo URL</label> */}
-      {cloudMode === 'cloud' ? (
-        <input
-          style={{ color: 'black', borderRadius: '5px' }}
-          value={repoUrl}
-          placeholder="Github Repo URL"
-          onChange={(e) => setRepoUrl(e.target.value)}
-        />
-      ) : (
-        <input
-          style={{ color: 'black', borderRadius: '5px' }}
-          value={localEndpoint}
-          placeholder="Localhost Endpoint"
-          onChange={(e) => setLocalEndpoint(e.target.value)}
-        />
-      )}
-      <button className={styles.newProjectButton} onClick={createPipeline}>
-        New Pipeline
-      </button>
-=======
 import styles from './styles.module.scss';
 import React from 'react';
 import { useRouter } from 'next/router';
@@ -131,8 +13,6 @@
     <div className={styles.container}>
       <button className={styles.newProjectButton} onClick={createPipeline}>New Pipeline</button>
       <span style={{fontWeight: 'bold', marginLeft: '5px', marginTop:"10px"}}>{numPipelines}/10 pipelines deployed</span>
-
->>>>>>> 7e320ce4
     </div>
   );
 };