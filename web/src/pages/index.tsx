import type { NextPage } from 'next';
import { useRouter } from 'next/router';
import { useEffect, useState } from 'react';

import { Footer } from '@/components/Footer';
import Layout from '@/components/Layout';
import { Card } from '@/components/PipelineCard';
import { ProjectHeader } from '@/components/ProjectHeader';
import { Separator } from '@/components/ui/separator';

import styles from '../styles/Index.module.scss';
import 'react-tippy/dist/tippy.css';

import { Pipeline } from '../types';

const Home: NextPage = () => {
  const [pipelines, setPipelines] = useState<Pipeline[]>([]);
  const router = useRouter();

  useEffect(() => {
    fetch('/api/pipelines')
      .then((res) => res.json())
      .then((json) => setPipelines(json));
<<<<<<< HEAD
=======
  }, []);

  useEffect(() => {
    router.push('/retrievals');
>>>>>>> c2687fab
  }, [router]);

  return (
    <Layout>
      <main className={styles.main}>
        <h1 className="text-white text-2xl mb-4"> Pipelines </h1>
        <Separator />
        <div className="mt-6" />
        <ProjectHeader />

        <div className={styles.gridView}>
          {Array.isArray(pipelines)
            ? pipelines?.map((pipeline) => (
                <Card pipeline={pipeline} key={pipeline.id} />
              ))
            : null}
        </div>
      </main>
      <Footer />
    </Layout>
  );
};

export default Home;<|MERGE_RESOLUTION|>--- conflicted
+++ resolved
@@ -21,13 +21,10 @@
     fetch('/api/pipelines')
       .then((res) => res.json())
       .then((json) => setPipelines(json));
-<<<<<<< HEAD
-=======
   }, []);
 
   useEffect(() => {
     router.push('/retrievals');
->>>>>>> c2687fab
   }, [router]);
 
   return (
