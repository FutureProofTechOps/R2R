import json
from abc import ABC, abstractmethod
from typing import (
    Any,
    AsyncGenerator,
    Callable,
    Dict,
    List,
    Optional,
    Type,
    Union,
)

from pydantic import BaseModel

from ..providers.llm import CompletionProvider, GenerationConfig
from ..providers.prompt import PromptProvider
from .llm import LLMChatCompletion


class Tool(BaseModel):
    name: str
    description: str
    results_function: Callable
    llm_format_function: Callable
    stream_function: Optional[Callable] = None
    parameters: Optional[Dict[str, Any]] = None

    class Config:
        arbitrary_types_allowed = True


class ToolResult(BaseModel):
    raw_result: Any
    llm_formatted_result: str
    stream_result: Optional[str] = None


class Message(BaseModel):
    role: str
    content: Optional[str] = None
    name: Optional[str] = None
    function_call: Optional[Dict[str, Any]] = None
    tool_calls: Optional[List[Dict[str, Any]]] = None


class Conversation:
    def __init__(self):
        self.messages: List[Message] = []

    def create_and_add_message(
        self,
        role: str,
        content: Optional[str] = None,
        name: Optional[str] = None,
        function_call: Optional[Dict[str, Any]] = None,
        tool_calls: Optional[List[Dict[str, Any]]] = None,
    ):
        message = Message(
            role=role,
            content=content,
            name=name,
            function_call=function_call,
            tool_calls=tool_calls,
        )
        self.add_message(message)

    def add_message(self, message):
        self.messages.append(message)

    def get_messages(self) -> List[Dict[str, Any]]:
        return [msg.dict(exclude_none=True) for msg in self.messages]


# TODO - Move agents to provider pattern
class AgentConfig(BaseModel):
    system_instruction_name: str = "rag_agent"
    tool_names: list[str] = ["search"]
    generation_config: GenerationConfig = GenerationConfig()
    stream: bool = False

    @classmethod
    def create(cls: Type["AgentConfig"], **kwargs: Any) -> "AgentConfig":
        base_args = cls.__fields__.keys()
        filtered_kwargs = {
            k: v if v != "None" else None
            for k, v in kwargs.items()
            if k in base_args
        }
        return cls(**filtered_kwargs)


class Agent(ABC):
    def __init__(
        self,
        llm_provider: CompletionProvider,
        prompt_provider: PromptProvider,
        config: AgentConfig,
    ):
        self.llm_provider = llm_provider
        self.prompt_provider = prompt_provider
        self.config = config
        self.conversation = []
        self._completed = False
        self._tools = []
        self._register_tools()

    @abstractmethod
    def _register_tools(self):
        pass

    def _setup(self, system_instruction: Optional[str] = None):
        self.conversation = [
            Message(
                role="system",
                content=system_instruction
                or self.prompt_provider.get_prompt(
                    self.config.system_instruction_name
                ),
            )
        ]

    @property
    def tools(self) -> list[Tool]:
        return self._tools

    @tools.setter
    def tools(self, tools: list[Tool]):
        self._tools = tools

    @abstractmethod
    async def arun(
        self,
        system_instruction: Optional[str] = None,
        messages: Optional[list[Message]] = None,
        *args,
        **kwargs,
    ) -> Union[
        list[LLMChatCompletion], AsyncGenerator[LLMChatCompletion, None]
    ]:
        pass

    @abstractmethod
    async def process_llm_response(
        self,
        response: Union[Dict[str, Any], AsyncGenerator[Dict[str, Any], None]],
        *args,
        **kwargs,
    ) -> Union[str, AsyncGenerator[str, None]]:
        pass

    async def execute_tool(self, tool_name: str, *args, **kwargs) -> str:
        if tool := next((t for t in self.tools if t.name == tool_name), None):
            return await tool.function(*args, **kwargs)
        else:
            return f"Error: Tool {tool_name} not found."

    def get_generation_config(
        self, last_message: Message, stream: bool = False
    ) -> GenerationConfig:
        if (
            last_message.role in ["tool", "function"]
            and last_message.content != ""
        ):
            return GenerationConfig(
                **self.config.generation_config.dict(
                    exclude={"functions", "tools", "stream"}
                ),
                stream=stream,
            )
        return GenerationConfig(
            **self.config.generation_config.dict(
                exclude={"functions", "tools", "stream"}
            ),
            # FIXME: Use tools instead of functions
            # TODO - Investigate why `tools` fails with OpenAI+LiteLLM
            # tools=[
            #     {
            #         "function":{
            #             "name": tool.name,
            #             "description": tool.description,
            #             "parameters": tool.parameters,
            #         },
            #         "type": "function"
            #     }
            #     for tool in self.tools
            # ],
            functions=[
                {
                    "name": tool.name,
                    "description": tool.description,
                    "parameters": tool.parameters,
                }
                for tool in self.tools
            ],
            stream=stream,
        )

    async def handle_function_or_tool_call(
        self,
        function_name: str,
        function_arguments: str,
        tool_id: Optional[str] = None,
        *args,
        **kwargs,
    ) -> Union[str, AsyncGenerator[str, None]]:
        (
            self.conversation.append(
                Message(
                    role="assistant",
                    tool_calls=[
                        {
                            "id": tool_id,
                            "function": {
                                "name": function_name,
                                "arguments": function_arguments,
                            },
                        }
                    ],
                )
            )
            if tool_id
            else self.conversation.append(
                Message(
                    role="assistant",
                    function_call={
                        "name": function_name,
                        "arguments": function_arguments,
                    },
                )
            )
        )

        # TODO - We always use tools, not functions
        # Think of ways to make this clearer

<<<<<<< HEAD
        tool = next((t for t in self.tools if t.name == function_name), None)
        if tool:
=======
        if tool := next(
            (t for t in self.config.tools if t.name == function_name), None
        ):
>>>>>>> 45a1a94e
            raw_result = await tool.results_function(
                *args, **kwargs, **json.loads(function_arguments)
            )
            llm_formatted_result = tool.llm_format_function(raw_result)

            tool_result = ToolResult(
                raw_result=raw_result,
                llm_formatted_result=llm_formatted_result,
            )

            if tool.stream_function:
                tool_result.stream_result = tool.stream_function(raw_result)

            (
                self.conversation.append(
                    Message(
                        tool_call_id=tool_id,
                        role="tool",
                        content=str(tool_result.llm_formatted_result),
                        name=function_name,
                    )
                )
                if tool_id
                else self.conversation.append(
                    Message(
                        role="function",
                        content=str(tool_result.llm_formatted_result),
                        name=function_name,
                    )
                )
            )

            return tool_result
        else:
            raise ValueError(f"Tool {function_name} not found")<|MERGE_RESOLUTION|>--- conflicted
+++ resolved
@@ -234,14 +234,8 @@
         # TODO - We always use tools, not functions
         # Think of ways to make this clearer
 
-<<<<<<< HEAD
         tool = next((t for t in self.tools if t.name == function_name), None)
         if tool:
-=======
-        if tool := next(
-            (t for t in self.config.tools if t.name == function_name), None
-        ):
->>>>>>> 45a1a94e
             raw_result = await tool.results_function(
                 *args, **kwargs, **json.loads(function_arguments)
             )
