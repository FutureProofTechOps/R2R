"""
This module contains the `DocumentParsingPipe` class, which is responsible for parsing incoming documents into plaintext.
"""

import asyncio
import logging
import time
import uuid
from typing import AsyncGenerator, Optional, Union

from r2r import parsers
from r2r.base import (
    AsyncState,
    Document,
    DocumentType,
    Extraction,
    ExtractionType,
    KVLoggingSingleton,
    PipeType,
    generate_id_from_label,
)

from r2r import parsers
from r2r.base.abstractions.exception import R2RDocumentProcessingError
from r2r.base.pipes.base_pipe import AsyncPipe
from r2r.parsers.media.audio_parser import AudioParser
from r2r.parsers.media.docx_parser import DOCXParser
from r2r.parsers.media.img_parser import ImageParser
from r2r.parsers.media.movie_parser import MovieParser
from r2r.parsers.media.pdf_parser import PDFParser, PDFParserUnstructured
from r2r.parsers.media.ppt_parser import PPTParser
from r2r.parsers.structured.csv_parser import CSVParser, CSVParserAdvanced
from r2r.parsers.structured.json_parser import JSONParser
from r2r.parsers.structured.xlsx_parser import XLSXParser, XLSXParserAdvanced
from r2r.parsers.text.html_parser import HTMLParser
from r2r.parsers.text.md_parser import MDParser
from r2r.parsers.text.text_parser import TextParser

logger = logging.getLogger(__name__)


class ParsingPipe(AsyncPipe):
    """
    Processes incoming documents into plaintext based on their data type.
    Supports TXT, JSON, HTML, and PDF formats.
    """

    class Input(AsyncPipe.Input):
        message: AsyncGenerator[Document, None]

    AVAILABLE_PARSERS = {
<<<<<<< HEAD
        DocumentType.CSV: [CSVParser, CSVParserAdvanced],
=======
        DocumentType.CSV: [CSVParser],
>>>>>>> 83050c84
        DocumentType.DOCX: [DOCXParser],
        DocumentType.HTML: [HTMLParser],
        DocumentType.JSON: [JSONParser],
        DocumentType.MD: [MDParser],
        DocumentType.PDF: [PDFParser, PDFParserUnstructured],
        DocumentType.PPTX: [PPTParser],
        DocumentType.TXT: [TextParser],
<<<<<<< HEAD
        DocumentType.XLSX: [XLSXParser, XLSXParserAdvanced],
=======
        DocumentType.XLSX: [XLSXParser],
>>>>>>> 83050c84
        DocumentType.GIF: [ImageParser],
        DocumentType.JPEG: [ImageParser],
        DocumentType.JPG: [ImageParser],
        DocumentType.PNG: [ImageParser],
        DocumentType.SVG: [ImageParser],
        DocumentType.MP3: [AudioParser],
        DocumentType.MP4: [MovieParser],
    }

    IMAGE_TYPES = {
        DocumentType.GIF,
        DocumentType.JPG,
        DocumentType.JPEG,
        DocumentType.PNG,
        DocumentType.SVG,
    }

    def __init__(
        self,
        excluded_parsers: list[DocumentType],
        override_parsers: Optional[list[dict]] = None,
        pipe_logger: Optional[KVLoggingSingleton] = None,
        type: PipeType = PipeType.INGESTOR,
        config: Optional[AsyncPipe.PipeConfig] = None,
        *args,
        **kwargs,
    ):
        super().__init__(
            pipe_logger=pipe_logger,
            type=type,
            config=config
            or AsyncPipe.PipeConfig(name="default_document_parsing_pipe"),
            *args,
            **kwargs,
        )

        self.parsers = {}

        if not override_parsers:
            override_parsers = []

        # Apply overrides if specified
        for parser_override in override_parsers:
<<<<<<< HEAD
            parser_name = getattr(parsers, parser_override['parser'])

            if parser_name:
                self.parsers[parser_override['document_type']] = parser_name()

            print(f"Overriding parser for {parser_override['document_type']} with {parser_override['parser']}")
=======
            parser_name = getattr(parsers, parser_override["parser"])

            if parser_name:
                self.parsers[parser_override["document_type"]] = parser_name()
>>>>>>> 83050c84

        for doc_type, parser_infos in self.AVAILABLE_PARSERS.items():
            for parser_info in parser_infos:
                if (
                    doc_type not in excluded_parsers
                    and doc_type not in self.parsers
                ):
                    # will chose the first parser in the list
                    self.parsers[doc_type] = parser_info()

    @property
    def supported_types(self) -> list[str]:
        """
        Lists the data types supported by the pipe.
        """
        return [entry_type for entry_type in DocumentType]

    async def _parse(
        self,
        document: Document,
        run_id: uuid.UUID,
        version: str,
    ) -> AsyncGenerator[Union[R2RDocumentProcessingError, Extraction], None]:
        if document.type not in self.parsers:
            yield R2RDocumentProcessingError(
                document_id=document.id,
                error_message=f"Parser for {document.type} not found in `ParsingPipe`.",
            )
            return
        parser = self.parsers[document.type]
        texts = parser.ingest(document.data)
        extraction_type = ExtractionType.TXT
        t0 = time.time()
        if document.type in self.IMAGE_TYPES:
            extraction_type = ExtractionType.IMG
            document.metadata["image_type"] = document.type.value
            # SAVE IMAGE DATA
            # try:
            #     import base64
            #     sanitized_data = base64.b64encode(document.data).decode('utf-8')
            # except Exception as e:
            #     sanitized_data = document.data

            # document.metadata["image_data"] = sanitized_data
        elif document.type == DocumentType.MP4:
            extraction_type = ExtractionType.MOV
            document.metadata["audio_type"] = document.type.value

        iteration = 0
        async for text in texts:
            extraction_id = generate_id_from_label(
                f"{document.id}-{iteration}-{version}"
            )
            document.metadata["version"] = version
            extraction = Extraction(
                id=extraction_id,
                data=text,
                metadata=document.metadata,
                document_id=document.id,
                type=extraction_type,
            )
            yield extraction
            # TODO - Add settings to enable extraction logging
            # extraction_dict = extraction.dict()
            # await self.enqueue_log(
            #     run_id=run_id,
            #     key="extraction",
            #     value=json.dumps(
            #         {
            #             "data": extraction_dict["data"],
            #             "document_id": str(extraction_dict["document_id"]),
            #             "extraction_id": str(extraction_dict["id"]),
            #         }
            #     ),
            # )
            iteration += 1
        logger.debug(
            f"Parsed document with id={document.id}, title={document.metadata.get('title', None)}, user_id={document.metadata.get('user_id', None)}, metadata={document.metadata} into {iteration} extractions in t={time.time() - t0:.2f} seconds."
        )

    async def _run_logic(
        self,
        input: Input,
        state: AsyncState,
        run_id: uuid.UUID,
        versions: Optional[list[str]] = None,
        *args,
        **kwargs,
    ) -> AsyncGenerator[Extraction, None]:
        parse_tasks = []

        iteration = 0
        async for document in input.message:
            version = versions[iteration] if versions else "v0"
            iteration += 1
            parse_tasks.append(
                self._handle_parse_task(document, version, run_id)
            )

        # Await all tasks and yield results concurrently
        for parse_task in asyncio.as_completed(parse_tasks):
            for extraction in await parse_task:
                yield extraction

    async def _handle_parse_task(
        self, document: Document, version: str, run_id: uuid.UUID
    ) -> AsyncGenerator[Extraction, None]:
        extractions = []
        async for extraction in self._parse(document, run_id, version):
            extractions.append(extraction)
        return extractions<|MERGE_RESOLUTION|>--- conflicted
+++ resolved
@@ -19,8 +19,6 @@
     PipeType,
     generate_id_from_label,
 )
-
-from r2r import parsers
 from r2r.base.abstractions.exception import R2RDocumentProcessingError
 from r2r.base.pipes.base_pipe import AsyncPipe
 from r2r.parsers.media.audio_parser import AudioParser
@@ -49,11 +47,7 @@
         message: AsyncGenerator[Document, None]
 
     AVAILABLE_PARSERS = {
-<<<<<<< HEAD
         DocumentType.CSV: [CSVParser, CSVParserAdvanced],
-=======
-        DocumentType.CSV: [CSVParser],
->>>>>>> 83050c84
         DocumentType.DOCX: [DOCXParser],
         DocumentType.HTML: [HTMLParser],
         DocumentType.JSON: [JSONParser],
@@ -61,11 +55,7 @@
         DocumentType.PDF: [PDFParser, PDFParserUnstructured],
         DocumentType.PPTX: [PPTParser],
         DocumentType.TXT: [TextParser],
-<<<<<<< HEAD
         DocumentType.XLSX: [XLSXParser, XLSXParserAdvanced],
-=======
-        DocumentType.XLSX: [XLSXParser],
->>>>>>> 83050c84
         DocumentType.GIF: [ImageParser],
         DocumentType.JPEG: [ImageParser],
         DocumentType.JPG: [ImageParser],
@@ -109,19 +99,10 @@
 
         # Apply overrides if specified
         for parser_override in override_parsers:
-<<<<<<< HEAD
-            parser_name = getattr(parsers, parser_override['parser'])
-
-            if parser_name:
-                self.parsers[parser_override['document_type']] = parser_name()
-
-            print(f"Overriding parser for {parser_override['document_type']} with {parser_override['parser']}")
-=======
             parser_name = getattr(parsers, parser_override["parser"])
 
             if parser_name:
                 self.parsers[parser_override["document_type"]] = parser_name()
->>>>>>> 83050c84
 
         for doc_type, parser_infos in self.AVAILABLE_PARSERS.items():
             for parser_info in parser_infos:
