--- conflicted
+++ resolved
@@ -72,13 +72,7 @@
         )
         generation_config.stream = False
         completion = self.generate_completion(prompt, generation_config)
-<<<<<<< HEAD
-        transformed_queries = (
-            completion.choices[0].message.content.strip().split("\n")
-        )
-=======
         transformed_queries = completion.choices[0].message.content.strip().split("\n")
->>>>>>> bc61f3f2
         print(f"Transformed Queries: {transformed_queries}")
         return transformed_queries
 
@@ -133,11 +127,7 @@
         """
         if not generation_config:
             generation_config = GenerationConfig(model="gpt-3.5-turbo")
-<<<<<<< HEAD
-
-=======
             
->>>>>>> bc61f3f2
         self.initialize_pipeline(query, search_only)
         transformed_queries = self.transform_query(query, generation_config)
         search_results = [
@@ -146,23 +136,9 @@
         ]
         if search_only:
             return RAGCompletion(search_results, None, None)
-<<<<<<< HEAD
-
-        context = self.construct_context(search_results)
-        prompt = self.construct_prompt({"query": query, "context": context})
-
-        if not generation_config.stream:
-            completion = self.generate_completion(prompt, generation_config)
-            return RAGCompletion(search_results, context, completion)
-
-        return self._stream_run(
-            search_results, context, prompt, generation_config
-        )
-=======
         
         context = self.construct_context(search_results)
         prompt = self.construct_prompt({"query": query, "context": context})
->>>>>>> bc61f3f2
 
         if not generation_config.stream:
             completion = self.generate_completion(prompt, generation_config)
