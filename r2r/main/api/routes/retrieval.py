from typing import Optional

from fastapi import Depends
from fastapi.responses import StreamingResponse

from r2r.base import GenerationConfig, KGSearchSettings, VectorSearchSettings

from ...engine import R2REngine
from ..requests import R2REvalRequest, R2RRAGRequest, R2RSearchRequest
from .base_router import BaseRouter


class RetrievalRouter(BaseRouter):
    def __init__(self, engine: R2REngine):
        super().__init__(engine)
        self.setup_routes()

    def setup_routes(self):
        @self.router.post("/search")
        @self.base_endpoint
<<<<<<< HEAD
        async def search_app(
            request: R2RSearchRequest,
            auth_user=(
                Depends(self.engine.providers.auth.auth_wrapper)
                if self.engine.config.auth.enabled
                else None
            ),
        ):
=======
        async def search_app(request: R2RSearchRequest):
            if "agent_generation_config" in request.kg_search_settings:
                request.kg_search_settings["agent_generation_config"] = (
                    GenerationConfig(
                        **request.kg_search_settings["agent_generation_config"]
                        or {}
                    )
                )

>>>>>>> cdbe06f4
            results = await self.engine.asearch(
                query=request.query,
                vector_search_settings=VectorSearchSettings(
                    **(request.vector_search_settings or {})
                ),
                kg_search_settings=KGSearchSettings(
                    **(request.kg_search_settings or {})
                ),
            )
            return results

        @self.router.post("/rag")
        @self.base_endpoint
<<<<<<< HEAD
        async def rag_app(
            request: R2RRAGRequest,
            auth_user=(
                Depends(self.engine.providers.auth.auth_wrapper)
                if self.engine.config.auth.enabled
                else None
            ),
        ):
            response = await self.engine.arag(
                query=request.query,
                vector_search_settings=request.vector_search_settings
                or VectorSearchSettings(),
                kg_search_settings=request.kg_search_settings
                or KGSearchSettings(),
                rag_generation_config=request.rag_generation_config
                or GenerationConfig(),
=======
        async def rag_app(request: R2RRAGRequest):
            if "agent_generation_config" in request.kg_search_settings:
                request.kg_search_settings["agent_generation_config"] = (
                    GenerationConfig(
                        **(
                            request.kg_search_settings[
                                "agent_generation_config"
                            ]
                            or {}
                        )
                    )
                )
            response = await self.engine.arag(
                query=request.query,
                vector_search_settings=VectorSearchSettings(
                    **(request.vector_search_settings or {})
                ),
                kg_search_settings=KGSearchSettings(
                    **(request.kg_search_settings or {})
                ),
                rag_generation_config=GenerationConfig(
                    **(request.rag_generation_config or {})
                ),
>>>>>>> cdbe06f4
            )
            if (
                request.rag_generation_config
                and request.rag_generation_config.get("stream", False)
            ):

                async def stream_generator():
                    async for chunk in response:
                        yield chunk

                return StreamingResponse(
                    stream_generator(), media_type="application/json"
                )
            else:
                return response

        @self.router.post("/evaluate")
        @self.base_endpoint
        async def evaluate_app(
            request: R2REvalRequest,
            auth_user=(
                Depends(self.engine.providers.auth.auth_wrapper)
                if self.engine.config.auth.enabled
                else None
            ),
        ):
            results = await self.engine.aevaluate(
                query=request.query,
                context=request.context,
                completion=request.completion,
            )
            return results<|MERGE_RESOLUTION|>--- conflicted
+++ resolved
@@ -18,7 +18,6 @@
     def setup_routes(self):
         @self.router.post("/search")
         @self.base_endpoint
-<<<<<<< HEAD
         async def search_app(
             request: R2RSearchRequest,
             auth_user=(
@@ -27,8 +26,6 @@
                 else None
             ),
         ):
-=======
-        async def search_app(request: R2RSearchRequest):
             if "agent_generation_config" in request.kg_search_settings:
                 request.kg_search_settings["agent_generation_config"] = (
                     GenerationConfig(
@@ -37,7 +34,6 @@
                     )
                 )
 
->>>>>>> cdbe06f4
             results = await self.engine.asearch(
                 query=request.query,
                 vector_search_settings=VectorSearchSettings(
@@ -51,7 +47,6 @@
 
         @self.router.post("/rag")
         @self.base_endpoint
-<<<<<<< HEAD
         async def rag_app(
             request: R2RRAGRequest,
             auth_user=(
@@ -60,16 +55,6 @@
                 else None
             ),
         ):
-            response = await self.engine.arag(
-                query=request.query,
-                vector_search_settings=request.vector_search_settings
-                or VectorSearchSettings(),
-                kg_search_settings=request.kg_search_settings
-                or KGSearchSettings(),
-                rag_generation_config=request.rag_generation_config
-                or GenerationConfig(),
-=======
-        async def rag_app(request: R2RRAGRequest):
             if "agent_generation_config" in request.kg_search_settings:
                 request.kg_search_settings["agent_generation_config"] = (
                     GenerationConfig(
@@ -92,7 +77,6 @@
                 rag_generation_config=GenerationConfig(
                     **(request.rag_generation_config or {})
                 ),
->>>>>>> cdbe06f4
             )
             if (
                 request.rag_generation_config
