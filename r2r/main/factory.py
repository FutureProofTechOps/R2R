import logging
from typing import Any

import dotenv

from r2r.core import LoggingDatabaseConnection
from r2r.core.utils import RecursiveCharacterTextSplitter
from r2r.llms import (
    LiteLLM,
    LiteLLMConfig,
    LlamaCPP,
    LlamaCppConfig,
    OpenAIConfig,
    OpenAILLM,
)
from r2r.pipelines import (
    BasicEmbeddingPipeline,
    BasicEvalPipeline,
    BasicIngestionPipeline,
    BasicRAGPipeline,
)

from .app import create_app
from .utils import R2RConfig

dotenv.load_dotenv()


class E2EPipelineFactory:
    @staticmethod
    def get_vector_db(database_config: dict[str, Any]):
        if database_config["provider"] == "qdrant":
            from r2r.vector_dbs import QdrantDB

            return QdrantDB()
        elif database_config["provider"] == "pgvector":
            from r2r.vector_dbs import PGVectorDB

            return PGVectorDB()
        elif database_config["provider"] == "local":
            from r2r.vector_dbs import LocalVectorDB

            return LocalVectorDB()
        elif database_config["provider"] == "lancedb":
            from r2r.vector_dbs import LanceDB

            return LanceDB()

    @staticmethod
    def get_embeddings_provider(embedding_config: dict[str, Any]):
        if embedding_config["provider"] == "openai":
            from r2r.embeddings import OpenAIEmbeddingProvider

            return OpenAIEmbeddingProvider()
        elif embedding_config["provider"] == "sentence_transformers":
            from r2r.embeddings import SentenceTransformerEmbeddingProvider

            return SentenceTransformerEmbeddingProvider(
                embedding_config["model"]
            )

    @staticmethod
    def get_llm(llm_config: dict[str, Any]):
        if llm_config["provider"] == "openai":
            return OpenAILLM(OpenAIConfig())
        elif llm_config["provider"] == "litellm":
            return LiteLLM(LiteLLMConfig())
        elif llm_config["provider"] == "llamacpp":
            return LlamaCPP(
                LlamaCppConfig(
                    llm_config.get("model_path", ""),
                    llm_config.get("model_name", ""),
                )
            )

    @staticmethod
    def get_text_splitter(text_splitter_config: dict[str, Any]):
        if text_splitter_config["type"] != "recursive_character":
            raise ValueError(
                "Only recursive character text splitter is supported"
            )
        return RecursiveCharacterTextSplitter(
            chunk_size=text_splitter_config["chunk_size"],
            chunk_overlap=text_splitter_config["chunk_overlap"],
            length_function=len,
            is_separator_regex=False,
        )

    @staticmethod
    def create_pipeline(
<<<<<<< HEAD
            config: R2RConfig,
            db=None,
            embeddings_provider=None,
            llm=None,
            text_splitter=None,
            ingestion_pipeline_impl=BasicIngestionPipeline,
            embedding_pipeline_impl=BasicEmbeddingPipeline,
            rag_pipeline_impl=BasicRAGPipeline,
            eval_pipeline_impl=BasicEvalPipeline,
            app_fn=create_app,
=======
        config: R2RConfig,
        db=None,
        embeddings_provider=None,
        llm=None,
        text_splitter=None,
        adapters=None,
        ingestion_pipeline_impl=BasicIngestionPipeline,
        embedding_pipeline_impl=BasicEmbeddingPipeline,
        rag_pipeline_impl=BasicRAGPipeline,
        eval_pipeline_impl=BasicEvalPipeline,
        app_fn=create_app,
>>>>>>> 1a47e52c
    ):
        logging.basicConfig(level=config.logging_database["level"])

        embeddings_provider = (
                embeddings_provider
                or E2EPipelineFactory.get_embeddings_provider(config.embedding)
        )
        embedding_model = config.embedding["model"]
        embedding_dimension = config.embedding["dimension"]
        embedding_batch_size = config.embedding["batch_size"]

        db = E2EPipelineFactory.get_vector_db(config.vector_database)
        collection_name = config.vector_database["collection_name"]
        db.initialize_collection(collection_name, embedding_dimension)

        llm = llm or E2EPipelineFactory.get_llm(config.language_model)

        logging_connection = LoggingDatabaseConnection(
            config.logging_database["provider"],
            config.logging_database["collection_name"],
        )

        cmpl_pipeline = rag_pipeline_impl(
            llm,
            db=db,
            embedding_model=embedding_model,
            embeddings_provider=embeddings_provider,
            logging_connection=logging_connection,
        )

        text_splitter = text_splitter or E2EPipelineFactory.get_text_splitter(
            config.ingestion["text_splitter"]
        )

        embd_pipeline = embedding_pipeline_impl(
            embedding_model,
            embeddings_provider,
            db,
            logging_connection=logging_connection,
            text_splitter=text_splitter,
            embedding_batch_size=embedding_batch_size,
        )

        eval_pipeline = eval_pipeline_impl(
            config.evals, logging_connection=logging_connection
        )
        ingst_pipeline = ingestion_pipeline_impl(adapters=adapters)

        app = app_fn(
            ingestion_pipeline=ingst_pipeline,
            embedding_pipeline=embd_pipeline,
            rag_pipeline=cmpl_pipeline,
            eval_pipeline=eval_pipeline,
            config=config,
            logging_connection=logging_connection,
        )

        return app<|MERGE_RESOLUTION|>--- conflicted
+++ resolved
@@ -88,18 +88,6 @@
 
     @staticmethod
     def create_pipeline(
-<<<<<<< HEAD
-            config: R2RConfig,
-            db=None,
-            embeddings_provider=None,
-            llm=None,
-            text_splitter=None,
-            ingestion_pipeline_impl=BasicIngestionPipeline,
-            embedding_pipeline_impl=BasicEmbeddingPipeline,
-            rag_pipeline_impl=BasicRAGPipeline,
-            eval_pipeline_impl=BasicEvalPipeline,
-            app_fn=create_app,
-=======
         config: R2RConfig,
         db=None,
         embeddings_provider=None,
@@ -111,7 +99,6 @@
         rag_pipeline_impl=BasicRAGPipeline,
         eval_pipeline_impl=BasicEvalPipeline,
         app_fn=create_app,
->>>>>>> 1a47e52c
     ):
         logging.basicConfig(level=config.logging_database["level"])
 
