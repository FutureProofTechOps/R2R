--- conflicted
+++ resolved
@@ -93,12 +93,7 @@
         self.eval_pipe_override: Optional[AsyncPipe] = None
         self.kg_pipe_override: Optional[AsyncPipe] = None
         self.kg_storage_pipe_override: Optional[AsyncPipe] = None
-<<<<<<< HEAD
-        self.kg_agent_pipe_override: Optional[AsyncPipe] = None
-        self.kg_entity_merging_pipe_override: Optional[AsyncPipe] = None
-=======
         self.kg_search_pipe_override: Optional[AsyncPipe] = None
->>>>>>> 8d39218b
 
         # Pipeline overrides
         self.ingestion_pipeline: Optional[IngestionPipeline] = None
@@ -200,10 +195,6 @@
 
     def with_kg_search_pipe(self, pipe: AsyncPipe):
         self.kg_search_pipe_override = pipe
-        return self
-    
-    def with_kg_entity_merging_pipe(self, pipe: AsyncPipe):
-        self.kg_entity_merging_pipe_override = pipe
         return self
 
     # Pipeline override methods
@@ -267,12 +258,7 @@
             eval_pipe_override=self.eval_pipe_override,
             kg_pipe_override=self.kg_pipe_override,
             kg_storage_pipe_override=self.kg_storage_pipe_override,
-<<<<<<< HEAD
-            kg_agent_pipe_override=self.kg_agent_pipe_override,
-            kg_entity_merging_pipe_override=self.kg_entity_merging_pipe_override
-=======
             kg_search_pipe_override=self.kg_search_pipe_override,
->>>>>>> 8d39218b
             *args,
             **kwargs,
         )
